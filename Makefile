# NoAxiom Makefile

# general config
export PROJECT := NoAxiom
export TARGET := riscv64gc-unknown-none-elf
export MODE ?= release
export BOARD ?= qemu-virt
export KERNEL ?= kernel

export ROOT := $(shell pwd)
export TARGET_DIR := $(ROOT)/target/$(TARGET)/$(MODE)
export SBI ?= $(ROOT)/$(PROJECT)/bootloader/rustsbi-qemu.bin

export LOG ?= DEBUG

# choose Custom or Official test samples
<<<<<<< HEAD
# don't add comment in the 'SAMPLE' line
SAMPLE ?= Official
=======
SAMPLE := Official
>>>>>>> eda2c55d
MKFS_SH := mk_fat32img.sh

CHOSEN_PATN := 

ifeq ($(SAMPLE), Custom)
	CHOSEN_PATN := ./target/riscv64gc-unknown-none-elf/release
else ifeq ($(SAMPLE), Official)
	CHOSEN_PATN := ./test/riscv-syscalls-testing/user/build/riscv64
else 
	CHOSEN_PATN := Please check your ELF path.
endif

export ELF_PATH ?= $(CHOSEN_PATN)

# partition config
# export ROOTFS  ?= $(ROOT)/part/img/sdcard-riscv.img
# export TESTFS  ?= $(ROOT)/fs.img


# kernel config
KERNEL_O_PATH := ./target/$(TARGET)/$(MODE)
KERNEL_ELF := $(KERNEL_O_PATH)/$(KERNEL)
KERNEL_BIN := $(KERNEL_ELF).bin

# TFTPBOOT := /work/tftpboot/

# SDCARD_BAK = $(ROOTFS).bak
# FS_BAK = $(TESTFS).bak

TEST_DIR := ./test/riscv-syscalls-testing/user
FS_IMG := fs.img
MKFS_SH := ./mk_fat32img.sh

export OBJCOPY := rust-objcopy --binary-architecture=riscv64


# console output colors
export ERROR := "\e[31m"
export WARN := "\e[33m"
export NORMAL := "\e[32m"
export RESET := "\e[0m"

all: build_kernel run
	@cp $(KERNEL_BIN) kernel-qemu

build_user:
	@cd $(PROJECT)/user && make build

$(FS_IMG): build_user
	@$(MKFS_SH)

TEST_FLAGS :=
TEST_FLAGS += all
TEST_FLAGS += CHAPTER=7

$(TEST_DIR)/build: 
	@cd $(TEST_DIR) && make $(TEST_FLAGS)

test: $(TEST_DIR)/build
	@$(MKFS_SH)

build_kernel:
	@cd $(PROJECT)/kernel && make build

build: $(FS_IMG) build_kernel

asm: # build_kernel
	@echo -e "Building Kernel and Generating Assembly..."
	@riscv64-unknown-elf-objdump -d $(KERNEL_ELF) > $(KERNEL_ELF).asm
	@echo -e "Assembly saved to $(KERNEL_ELF).asm"

# NOTE THAT if you want to run in single core
# you should export this as empty
export MULTICORE_ARGS := 2

QFLAGS := 
QFLAGS += -m 128
QFLAGS += -machine virt
QFLAGS += -nographic
QFLAGS += -kernel kernel-qemu
QFLAGS += -device loader,file=$(KERNEL_BIN),addr=0x80200000
QFLAGS += -drive file=$(FS_IMG),if=none,format=raw,id=x0
QFLAGS += -device virtio-blk-device,drive=x0,bus=virtio-mmio-bus.0 
# QFLAGS += -device virtio-net-device,netdev=net -netdev user,id=net

ifneq ($(MULTICORE_ARGS),)
	QFLAGS += -smp $(MULTICORE_ARGS)
endif

ifeq ($(BOARD), qemu-virt)
	QFLAGS += -bios sbi-qemu
endif


# backup: 
# 	@cp $(ROOTFS) $(SDCARD_BAK) 

# fs-backup: 
# 	@cp $(TESTFS) $(FS_BAK) 

sbi-qemu:
	@cp $(SBI) sbi-qemu

run: sbi-qemu
	@cp $(KERNEL_BIN) kernel-qemu
	qemu-system-riscv64 $(QFLAGS)
# rm -f $(SDCARD_BAK)

# qemu-dtb:backup
# 	qemu-system-riscv64 $(QFLAGS) -machine dumpdtb=qemu.dtb
# 	@dtc -o qemu.dts -O dts -I dtb qemu.dtb
# 	rm -f $(ROOTFS)
# 	mv $(SDCARD_BAK) $(ROOTFS)

# KERNEL_ENTRY_PA := 0x80200000
# QEMU_ARGS := -machine virt \
# 			 -nographic \
# 			 -bios $(SBI) \
# 			 -device loader,file=$(KERNEL_BIN),addr=$(KERNEL_ENTRY_PA)

# gdb-server: build
# 	qemu-system-riscv64 $(QEMU_ARGS) -s -S

gdb-server: build_kernel
	qemu-system-riscv64 $(QFLAGS) -s -S


debug-client:
	@riscv64-unknown-elf-gdb -ex 'file $(KERNEL_BIN)' -ex 'set arch riscv:rv64' -ex 'target remote localhost:1234'

clean:
	@rm -f kernel-qemu
	@rm -f sbi-qemu
	@rm -f $(FS_IMG)
	@rm -rf $(TEST_DIR)/build
	@rm -rf $(TEST_DIR)/riscv64
	# @rm -f sdcard.img
	cargo clean

vendor:
	cargo clean
	cargo vendor

count:
	@echo "kernel code statistic:"
	@cd $(PROJECT) && cloc $(KERNEL) --exclude-dir=.trashbin --exclude-ext=md,toml

# sdcard:
# 	@echo "\e[49;34m\e[1m----------Making sdcard-----------\e[0m"
# 	@rm -f $(FS_IMG)
# 	@dd if=/dev/zero of=$(FS_IMG) count=2048 bs=1M
# 	@sudo losetup -f $(FS_IMG)
# 	@mkfs.ext4  -F -O ^metadata_csum_seed $(FS_IMG)
# 	@mkdir -p mnt
# 	@sudo mount $(FS_IMG) mnt
# 	@sudo cp -r $(TEST_DIR)/* mnt
# 	@sudo umount mnt
# 	@sudo rm -rf mnt
# 	@sudo chmod 777 $(FS_IMG)
# 	@echo "\e[49;34m\e[1m----------Making sdcard finished-----------\e[0m"


# build-gui:
# 	@echo "\e[49;34m\e[1m----------Building user-----------\e[0m"
# 	@cd $(PROJECT)/user/apps && make build
# 	@echo "\e[49;34m\e[1m----------Making fs.img-----------\e[0m"
# 	@./make_fs.sh
# 	@echo "\e[49;34m\e[1m----------Building kernel---------\e[0m"
# 	@cd $(PROJECT)/kernel && make kernel

# run-uitest: sbi-qemu
# 	@echo "\e[49;34m\e[1m----------GUI Test-----------\e[0m"
# 	@cp $(KERNEL_BIN) kernel-qemu
# 	@qemu-system-riscv64 \
# 		-machine virt \
# 		-nographic \
# 		-kernel kernel-qemu \
# 		-drive file=$(TESTFS),if=none,format=raw,id=x0 \
# 		-vnc :0\
# 	        -device virtio-blk-device,drive=x0,bus=virtio-mmio-bus.0 \
# 		-device virtio-net-device,netdev=net -netdev user,id=net\
# 		-device virtio-gpu-device,xres=640,yres=480\
# 		-device virtio-mouse-device\
# 		-device virtio-keyboard-device

# gvnc:
# 	@echo "\e[49;34m\e[1m----------Open Viewer-----------\e[0m"
# 	gvncviewer localhost

# board:
# 	@cp $(TARGET_DIR)/$(KERNEL).bin  $(TFTPBOOT)

.PHONY: all build run debug clean debug-client sbi-qemu backup sdcard build-gui board vendor count asm test<|MERGE_RESOLUTION|>--- conflicted
+++ resolved
@@ -14,12 +14,7 @@
 export LOG ?= DEBUG
 
 # choose Custom or Official test samples
-<<<<<<< HEAD
-# don't add comment in the 'SAMPLE' line
-SAMPLE ?= Official
-=======
 SAMPLE := Official
->>>>>>> eda2c55d
 MKFS_SH := mk_fat32img.sh
 
 CHOSEN_PATN := 
