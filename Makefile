<<<<<<< HEAD
# NoAxiom Makefile

# general project config
export PROJECT_NAME := NoAxiom
export TARGET := riscv64gc-unknown-none-elf
export MODE ?= release
export BOARD ?= qemu-virt

# top config
PROJECT_DIR := $(PROJECT_NAME)
TARGET_DIR := target/$(TARGET)/$(MODE)
BOOTLOADER_BIN := $(PROJECT_NAME)/bootloader/rustsbi-qemu.bin

# kernel config
export KERNEL_NAME := kernel
KERNEL_DIR := $(PROJECT_DIR)/$(KERNEL_NAME)
KERNEL_ELF := $(TARGET_DIR)/$(KERNEL_NAME)
KERNEL_BIN := $(KERNEL_ELF).bin
KERNEL_ENTRY_PA := 0x80200000

# console output colors
export ERROR := "\e[31m"
export WARN := "\e[33m"
export NORMAL := "\e[32m"
export RESET := "\e[0m"

all: build run

# TODO: split qemu tags to separated tag configs
=======
OS_NAME := "NoAxiom-OS"
BOOTLOADER := ./others/bootloader/rustsbi-qemu.bin
KERNEL := target/riscv64gc-unknown-none-elf/release/$(OS_NAME)
KERNEL_BIN := target/riscv64gc-unknown-none-elf/release/$(OS_NAME).bin
KERNEL_ENTRY_PA := 0x80200000

ERROR := "\e[31m"
WARN := "\e[33m"
NORMAL := "\e[32m"
RESET := "\e[0m"

>>>>>>> dbcf28cf
run: $(KERNEL_BIN)
	@echo -e $(NORMAL)"Running..."$(RESET)
	@qemu-system-riscv64 \
            -machine virt \
            -nographic \
            -bios $(BOOTLOADER_BIN) \
            -device loader,file=$(KERNEL_BIN),addr=$(KERNEL_ENTRY_PA)

build: vendor
	@cd $(KERNEL_DIR) && make

$(KERNEL_BIN): build
	@rust-objcopy --binary-architecture=riscv64 $(KERNEL) --strip-all -O binary $(KERNEL_BIN)

clean:
<<<<<<< HEAD
	@cargo clean

vendor: $(KERNEL_DIR)/Cargo.toml
	@echo -e $(NORMAL)"Updating vendored files..."$(RESET)
	@cargo vendor
=======
	cargo clean
	rm -rf tmp
>>>>>>> dbcf28cf

env:
	@echo -e $(NORMAL)"Check environment..."$(RESET)
	@qemu-riscv64 --version
	@echo -e $(NORMAL)"should be "$(RESET)"qemu-riscv64 version >= 7.0.0\n"
	@riscv64-unknown-elf-gcc --version
	@echo -e $(NORMAL)"should be "$(RESET)"riscv64-unknown-elf-gcc (SiFive GCC x.x.0-20xx.xx.xx)\n"
	@rustc --version
	@echo -e $(NORMAL)"should be "$(RESET)"rustc 1.83.0-nightly\n"
	@cargo --version
	@echo -e $(NORMAL)"should be "$(RESET)"cargo 1.83.0-nightly\n"
	@make clean
	@tree .
	@cloc .

help:
	@echo -e "Usage: make [target]"
	@echo -e "Targets:"
	@echo -e $(NORMAL)"  run:       "$(RESET)"Run the OS in QEMU"
	@echo -e $(NORMAL)"  env:       "$(RESET)"Check the environment"
	@echo -e $(NORMAL)"  build:     "$(RESET)"Build the OS"
	@echo -e $(NORMAL)"  clean:     "$(RESET)"Clean the OS"
	@echo -e $(NORMAL)"  vendor:    "$(RESET)"Vendor the dependencies"
	@echo -e $(NORMAL)"  help:      "$(RESET)"Show this help message"

.PHONY: env build clean help<|MERGE_RESOLUTION|>--- conflicted
+++ resolved
@@ -1,4 +1,3 @@
-<<<<<<< HEAD
 # NoAxiom Makefile
 
 # general project config
@@ -28,19 +27,6 @@
 all: build run
 
 # TODO: split qemu tags to separated tag configs
-=======
-OS_NAME := "NoAxiom-OS"
-BOOTLOADER := ./others/bootloader/rustsbi-qemu.bin
-KERNEL := target/riscv64gc-unknown-none-elf/release/$(OS_NAME)
-KERNEL_BIN := target/riscv64gc-unknown-none-elf/release/$(OS_NAME).bin
-KERNEL_ENTRY_PA := 0x80200000
-
-ERROR := "\e[31m"
-WARN := "\e[33m"
-NORMAL := "\e[32m"
-RESET := "\e[0m"
-
->>>>>>> dbcf28cf
 run: $(KERNEL_BIN)
 	@echo -e $(NORMAL)"Running..."$(RESET)
 	@qemu-system-riscv64 \
@@ -56,16 +42,11 @@
 	@rust-objcopy --binary-architecture=riscv64 $(KERNEL) --strip-all -O binary $(KERNEL_BIN)
 
 clean:
-<<<<<<< HEAD
 	@cargo clean
 
 vendor: $(KERNEL_DIR)/Cargo.toml
 	@echo -e $(NORMAL)"Updating vendored files..."$(RESET)
 	@cargo vendor
-=======
-	cargo clean
-	rm -rf tmp
->>>>>>> dbcf28cf
 
 env:
 	@echo -e $(NORMAL)"Check environment..."$(RESET)
