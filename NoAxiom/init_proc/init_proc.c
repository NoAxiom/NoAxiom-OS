--- conflicted
+++ resolved
@@ -37,14 +37,6 @@
     return 0;
 }
 
-<<<<<<< HEAD
-int main(void) {
-    printf("[user] This is init_proc.\n");
-    run("mmap");
-    // run("openat");
-    // run("pipe");
-    // run("test_echo");
-=======
 int main(void)
 {
     // test points def
@@ -61,5 +53,4 @@
     // test done!
     printf("========== [ init_proc ] all tests are done ==========\n");
     printf("========== [ init_proc ] passed points: %d/%d ==========\n", cnt, test_num);
->>>>>>> 5f3d8e0e
 }