--- conflicted
+++ resolved
@@ -1,73 +1,68 @@
-[package]
-edition = "2021"
-name = "kernel"
-version = "0.1.0"
-
-[features]
-multicore = []
-sv39 = []
-sv48 = []
-riscv_qemu = []
-vf2 = []
-dev = []
-busybox = []
-preliminary = []
-customized_sh = []
-runtests = []
-uitest = []
-ramdisk = []
-uart = []
-board_qemu = []
-async_fs = []
-
-[dependencies]
-log = "0.4"
-riscv = "0.11"
-bitflags = "2.6.0"
-xmas-elf = "0.9.0"
-virtio-drivers = "0.7.5"
-crate_interface = "0.1"
-hashbrown = "0.14"
-lazy_static = { version = "1.4.0", features = ["spin_no_std"] }
-smoltcp = { version = "0.11.0", default-features = false, features = [
-    "alloc",
-    "log",
-    "medium-ethernet",
-    "medium-ip",
-    "proto-ipv4",
-    "proto-ipv6",
-    "proto-dhcpv4",
-    "proto-ipv4-fragmentation",
-    "socket-udp",
-    "socket-tcp",
-    "socket-dhcpv4",
-    "async",
-    "log",
-] }
-rand_core = "0.6.4"
-num-traits = { version = "0.2", default-features = false }
-num-derive = "0.3"
-managed = { version = "0.8.0", default-features = false, features = ["map"] }
-uart16550 = { version = "0.0.1" }
-uart8250 = { git = "https://github.com/os-module/uart-rs.git" }
-plic = { git = "https://github.com/os-module/plic" }
-ringbuffer = "0.15.0"
-fdt = { git = "https://github.com/repnop/fdt" }
-async-task = { version = "4", default-features = false }
-buddy_system_allocator = "0.9.0"
-thiserror = { version = "1.0", package = "thiserror-core", default-features = false }
-kernel-sync = { git = "https://github.com/os-module/kernel-sync.git" }
-paste = "1"
-spin = "0.9"
-lru = "0.12.5"
-bit_field = "0.10.1"
-async-trait = "0.1.50"
-nb = "1.0.0"
-volatile = "0.2"
-<<<<<<< HEAD
-downcast-rs = { version = "1.2.0", default-features = false }
-
-=======
-array-init = "2.1.0"
-
->>>>>>> 8c645148
+[package]
+edition = "2021"
+name = "kernel"
+version = "0.1.0"
+
+[features]
+multicore = []
+sv39 = []
+sv48 = []
+riscv_qemu = []
+vf2 = []
+dev = []
+busybox = []
+preliminary = []
+customized_sh = []
+runtests = []
+uitest = []
+ramdisk = []
+uart = []
+board_qemu = []
+async_fs = []
+
+[dependencies]
+log = "0.4"
+riscv = "0.11"
+bitflags = "2.6.0"
+xmas-elf = "0.9.0"
+virtio-drivers = "0.7.5"
+crate_interface = "0.1"
+hashbrown = "0.14"
+lazy_static = { version = "1.4.0", features = ["spin_no_std"] }
+smoltcp = { version = "0.11.0", default-features = false, features = [
+    "alloc",
+    "log",
+    "medium-ethernet",
+    "medium-ip",
+    "proto-ipv4",
+    "proto-ipv6",
+    "proto-dhcpv4",
+    "proto-ipv4-fragmentation",
+    "socket-udp",
+    "socket-tcp",
+    "socket-dhcpv4",
+    "async",
+    "log",
+] }
+rand_core = "0.6.4"
+num-traits = { version = "0.2", default-features = false }
+num-derive = "0.3"
+managed = { version = "0.8.0", default-features = false, features = ["map"] }
+uart16550 = { version = "0.0.1" }
+uart8250 = { git = "https://github.com/os-module/uart-rs.git" }
+plic = { git = "https://github.com/os-module/plic" }
+ringbuffer = "0.15.0"
+fdt = { git = "https://github.com/repnop/fdt" }
+async-task = { version = "4", default-features = false }
+buddy_system_allocator = "0.9.0"
+thiserror = { version = "1.0", package = "thiserror-core", default-features = false }
+kernel-sync = { git = "https://github.com/os-module/kernel-sync.git" }
+paste = "1"
+spin = "0.9"
+lru = "0.12.5"
+bit_field = "0.10.1"
+async-trait = "0.1.50"
+nb = "1.0.0"
+volatile = "0.2"
+downcast-rs = { version = "1.2.0", default-features = false }
+array-init = "2.1.0"