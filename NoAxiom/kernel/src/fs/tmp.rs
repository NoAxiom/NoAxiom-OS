use alloc::boxed::Box;

use super::{file::File, FileReturn};
use crate::task::load_app::{app_nums, get_app_data};

const MAX_APP_NUMS: usize = 100;

lazy_static::lazy_static! {
    static ref APPS: [TmpFile; MAX_APP_NUMS] = {
        let mut apps = [TmpFile { app_id: 0 }; MAX_APP_NUMS];
        for i in 0..app_nums() {
            apps[i] = TmpFile { app_id: i };
        }
        apps
    };
}

pub fn get_app_elf(app_id: usize) -> TmpFile {
    APPS[app_id]
}

#[derive(Debug, Copy, Clone)]
pub struct TmpFile {
    app_id: usize,
}

impl File for TmpFile {
    fn read<'a>(&'a self, addr: usize, len: usize, buf: &'a mut [u8]) -> FileReturn {
        Box::pin(async move {
            let data = get_app_data(self.app_id);
            buf[0..len].copy_from_slice(&data[addr..addr + len]);
<<<<<<< HEAD
=======
            info!("addr: {}, len: {}, total_len: {}", addr, len, data.len());
            assert!(addr == 0 && len <= data.len());
>>>>>>> cbd934f0
            Ok(len as isize)
        })
    }

    fn write<'a>(&'a self, addr: usize, buf: &'a [u8]) -> FileReturn {
        let _ = addr;
        let _ = buf;
        Box::pin(async { Ok(buf.len() as isize) })
    }

    fn flush(&self) -> Result<(), ()> {
        Err(())
    }

    fn close(&self) -> Result<(), ()> {
        Err(())
    }
}<|MERGE_RESOLUTION|>--- conflicted
+++ resolved
@@ -29,11 +29,8 @@
         Box::pin(async move {
             let data = get_app_data(self.app_id);
             buf[0..len].copy_from_slice(&data[addr..addr + len]);
-<<<<<<< HEAD
-=======
             info!("addr: {}, len: {}, total_len: {}", addr, len, data.len());
             assert!(addr == 0 && len <= data.len());
->>>>>>> cbd934f0
             Ok(len as isize)
         })
     }
