//! utility functions

mod crossover;

use alloc::{string::String, vec::Vec};

<<<<<<< HEAD
use crossover::{Crossover, CrossoverManager};

use crate::config::mm::{KERNEL_ADDR_OFFSET, KERNEL_PAGENUM_MASK};
=======
use crate::{
    config::mm::{KERNEL_ADDR_OFFSET, KERNEL_PAGENUM_MASK},
    mm::user_ptr::UserPtr,
};
>>>>>>> 1a4ada66

/// signed extend for number without 64/32 bits width
#[inline(always)]
pub fn signed_extend(num: usize, width: usize) -> usize {
    if num & (1 << (width - 1)) != 0 {
        num | (!((1 << width) - 1))
    } else {
        num
    }
}

/// translate a raw usize type kernel virt address into phys address
#[inline(always)]
pub fn kernel_va_to_pa(virt: usize) -> usize {
    assert!(
        (virt & KERNEL_ADDR_OFFSET) == KERNEL_ADDR_OFFSET,
        "invalid kernel virt address"
    );
    virt & !KERNEL_ADDR_OFFSET
}

/// translate a raw usize type kernel phys address into virt address
#[inline(always)]
pub fn kernel_pa_to_va(phys: usize) -> usize {
    phys | KERNEL_ADDR_OFFSET
}

/// get current pc
#[inline(always)]
#[allow(unused)]
pub fn current_pc() -> usize {
    let pc: usize;
    unsafe { core::arch::asm!("auipc {}, 0", out(reg) pc) }
    pc
}

#[inline(always)]
pub fn kernel_vpn_to_ppn(vpn: usize) -> usize {
    vpn & !KERNEL_PAGENUM_MASK
}

pub fn reverse<T: Clone>(vec: &Vec<T>) -> Vec<T> {
    let mut res = vec.clone();
    res.reverse();
    res
}

#[inline(always)]
#[allow(unused)]
pub fn align_up(addr: usize, align: usize) -> usize {
    (addr + align - 1) & !(align - 1)
}

pub fn get_string_from_ptr(ptr: &UserPtr<u8>) -> String {
    let checker = |&c: &u8| c == 0;
    let slice = unsafe { ptr.as_vec_until(&checker) };
    let res = String::from_utf8(Vec::from(slice)).unwrap();
    trace!("get_string_from_ptr: {}", res);
    res
}

#[allow(unused)]
/// Execute a function every `interval` times
pub fn intermit(f: impl FnOnce()) {
    let interval = 89102;
    let id = &f as *const _ as usize;
    let mut guard = CrossoverManager.lock();
    let crossover = guard.entry(id).or_insert(Crossover::new(interval));
    if crossover.trigger() {
        f();
    }
}<|MERGE_RESOLUTION|>--- conflicted
+++ resolved
@@ -4,16 +4,12 @@
 
 use alloc::{string::String, vec::Vec};
 
-<<<<<<< HEAD
 use crossover::{Crossover, CrossoverManager};
 
-use crate::config::mm::{KERNEL_ADDR_OFFSET, KERNEL_PAGENUM_MASK};
-=======
 use crate::{
     config::mm::{KERNEL_ADDR_OFFSET, KERNEL_PAGENUM_MASK},
     mm::user_ptr::UserPtr,
 };
->>>>>>> 1a4ada66
 
 /// signed extend for number without 64/32 bits width
 #[inline(always)]
