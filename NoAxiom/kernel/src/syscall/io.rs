use alloc::vec::Vec;
use core::time::Duration;

use include::errno::Errno;
use ksync::mutex::check_no_lock;

use super::{Syscall, SyscallResult};
use crate::{
    include::io::{FdSet, PollEvent, PollFd},
    io::{
        ppoll::{PpollFuture, PpollItem},
        pselect::PselectFuture,
    },
    mm::user_ptr::UserPtr,
    sched::utils::intable,
    signal::sig_set::SigSet,
    time::{
        time_spec::TimeSpec,
        timeout::{TimeLimitedFuture, TimeLimitedType},
    },
};

impl Syscall<'_> {
    pub async fn sys_ppoll(
        &self,
        fds_ptr: usize,
        nfds: usize,
        timeout_ptr: usize,
        sigmask_ptr: usize,
    ) -> SyscallResult {
        let sigmask = UserPtr::<SigSet>::new(sigmask_ptr);
        let sigmask = sigmask.get_ref().await?;
        let timeout = UserPtr::<TimeSpec>::new(timeout_ptr)
            .get_ref()
            .await?
            .map(|x| Duration::from(*x));

        let mut poll_fds = Vec::new();
        let mut fd_ptrs = Vec::new();
        for i in 0..nfds {
            let fd_ptr = fds_ptr + i * core::mem::size_of::<PollFd>();
            let fd_ptr = UserPtr::<PollFd>::new(fd_ptr);
            fd_ptrs.push(fd_ptr);
            poll_fds.push(fd_ptr.read().await?)
        }

        info!(
            "[sys_ppoll]: fds_ptr {:#x}, nfds {}, timeout:{:?}, sigmask:{:?}",
            fds_ptr, nfds, timeout, sigmask
        );

        let fd_table = self.task.fd_table();
        let mut poll_items = Vec::new();
        let mut fds = Vec::new();
        for i in 0..nfds {
            let poll_fd = poll_fds[i];
            trace!("[sys_ppoll]: before poll: poll_fd {:#x?}", poll_fd);
            let file = fd_table.get(poll_fd.fd as usize).ok_or(Errno::EBADF)?;
            let events = poll_fd.events;
            poll_items.push(PpollItem::new(i, events, file));
            fds.push((fd_ptrs[i], poll_fd));
        }
        drop(fd_table);

        let mut pcb = self.task.pcb();
        let old_mask = if let Some(mask) = sigmask {
            Some(core::mem::replace(pcb.sig_mask_mut(), *mask))
        } else {
            None
        };
        let sig_mask = pcb.sig_mask();
        pcb.set_wake_signal(!sig_mask);
        drop(pcb);

        // we can't hold pcb lock than call .await, but we should ensure the pcb's
        // sig_mask will not changed

        // todo: anything held a resource want to use .await, maybe should be locked in
        // asyncmutex

        assert!(check_no_lock());
<<<<<<< HEAD
        let res = if let Some(timeout) = timeout {
            match TimeLimitedFuture::new(PpollFuture::new(poll_items), Some(timeout)).await {
                TimeLimitedType::Ok(res) => res,
                TimeLimitedType::TimeOut => {
                    debug!("[sys_ppoll]: timeout");
                    return Ok(0);
                }
=======
        let fut = TimeLimitedFuture::new(PpollFuture::new(poll_items), timeout);
        let intable = intable(self.task, fut);
        let res = match intable.await? {
            TimeLimitedType::Ok(res) => res,
            TimeLimitedType::TimeOut => {
                debug!("[sys_ppoll]: timeout");
                return Ok(0);
>>>>>>> 814892b3
            }
        } else {
            PpollFuture::new(poll_items).await
        };

        let res_len = res.len();
        for (id, result) in res {
            let mut poll_fd = fds[id].1;
            poll_fd.revents |= result;
            fds[id].0.try_write(poll_fd).await?;
            trace!(
                "[sys_ppoll]: after poll: poll_fd {:#x?}",
                fds[id].0.try_read().await?
            );
        }

        let mut pcb = self.task.pcb();
        assert_eq!(sig_mask, pcb.sig_mask(), "sig_mask not equal");
        if let Some(old_mask) = old_mask {
            *pcb.sig_mask_mut() = old_mask;
        }
        Ok(res_len as isize)
    }

    pub async fn sys_pselect6(
        &self,
        nfds: usize,
        readfds_ptr: usize,
        writefds_ptr: usize,
        exceptfds_ptr: usize,
        timeout_ptr: usize,
        sigmask_ptr: usize,
    ) -> SyscallResult {
        info!(
            "[sys_pselect6]: nfds {}, readfds_ptr {:#x}, writefds_ptr {:#x}, exceptfds_ptr {:#x}, timeout_ptr {:#x}, sigmask_ptr {:#x}",
            nfds, readfds_ptr, writefds_ptr, exceptfds_ptr, timeout_ptr, sigmask_ptr
        );

        if (nfds as isize) < 0 {
            error!("[sys_pselect6]: nfds < 0");
            return Err(Errno::EINVAL);
        }

        let timeout = UserPtr::<TimeSpec>::new(timeout_ptr)
            .get_ref()
            .await?
            .map(|x| Duration::from(*x));
        let read_fds = UserPtr::<FdSet>::new(readfds_ptr);
        let mut read_fds = read_fds.get_ref_mut().await?;
        let write_fds = UserPtr::<FdSet>::new(writefds_ptr);
        let mut write_fds = write_fds.get_ref_mut().await?;
        let except_fds = UserPtr::<FdSet>::new(exceptfds_ptr);
        let mut except_fds = except_fds.get_ref_mut().await?;
        let sigmask = UserPtr::<SigSet>::new(sigmask_ptr);
        let sigmask = sigmask.get_ref().await?;

        info!(
            "[sys_pselect6]: read_fds {:?}, write_fds {:?}, except_fds {:?}, timeout:{:?}, sigmask:{:?}",
            read_fds, write_fds, except_fds, timeout, sigmask
        );

        // collect all poll items
        let fd_table = self.task.fd_table();
        let mut poll_items = Vec::new();
        for fd in 0..nfds as usize {
            let mut events = PollEvent::empty();
            read_fds.as_ref().map(|fds| {
                if fds.is_set(fd) {
                    events.insert(PollEvent::POLLIN)
                }
            });
            write_fds.as_ref().map(|fds| {
                if fds.is_set(fd) {
                    events.insert(PollEvent::POLLOUT)
                }
            });
            // except_fds.as_ref().map(|fds| {
            //     if fds.is_set(fd) {
            //         events.insert(PollEvent::POLLPRI)
            //     }
            // });
            if !events.is_empty() {
                let file = fd_table.get(fd).ok_or(Errno::EBADF)?;
                debug!(
                    "[sys_pselect6] event push fd: {}, file path: {:?}",
                    fd,
                    file.dentry().path()
                );
                poll_items.push(PpollItem::new(fd, events, file));
            }
        }
        drop(fd_table);

        let mut pcb = self.task.pcb();
        let old_mask = if let Some(mask) = sigmask {
            Some(core::mem::replace(pcb.sig_mask_mut(), *mask))
        } else {
            None
        };
        let sig_mask = pcb.sig_mask();
        pcb.set_wake_signal(!sig_mask);
        drop(pcb);

        assert!(check_no_lock());
<<<<<<< HEAD
        let res = if let Some(timeout) = timeout {
            match TimeLimitedFuture::new(PselectFuture::new(poll_items), Some(timeout)).await {
                TimeLimitedType::Ok(res) => Some(res),
                TimeLimitedType::TimeOut => {
                    debug!("[sys_pselect6]: timeout");
                    None
                }
            }
        } else {
            Some(PselectFuture::new(poll_items).await)
=======
        let fut = TimeLimitedFuture::new(PselectFuture::new(poll_items), timeout);
        let intable = intable(self.task, fut);
        let res = match intable.await? {
            TimeLimitedType::Ok(res) => Some(res),
            TimeLimitedType::TimeOut => None,
>>>>>>> 814892b3
        };

        read_fds.as_mut().map(|fds| fds.clear());
        write_fds.as_mut().map(|fds| fds.clear());
        except_fds.as_mut().map(|fds| fds.clear());

        let mut pcb = self.task.pcb();
        assert_eq!(sig_mask, pcb.sig_mask(), "sig_mask not equal");
        if let Some(old_mask) = old_mask {
            *pcb.sig_mask_mut() = old_mask;
        }

        if res.is_none() {
            return Ok(0);
        }

        let mut ret = 0;
        for (fd, events) in res.unwrap() {
            if events.contains(PollEvent::POLLIN) || events.contains(PollEvent::POLLHUP) {
                read_fds.as_mut().map(|fds| fds.set(fd));
                ret += 1;
            }
            if events.contains(PollEvent::POLLOUT) {
                write_fds.as_mut().map(|fds| fds.set(fd));
                ret += 1;
            }
        }

        Ok(ret)
    }
}<|MERGE_RESOLUTION|>--- conflicted
+++ resolved
@@ -79,15 +79,6 @@
         // asyncmutex
 
         assert!(check_no_lock());
-<<<<<<< HEAD
-        let res = if let Some(timeout) = timeout {
-            match TimeLimitedFuture::new(PpollFuture::new(poll_items), Some(timeout)).await {
-                TimeLimitedType::Ok(res) => res,
-                TimeLimitedType::TimeOut => {
-                    debug!("[sys_ppoll]: timeout");
-                    return Ok(0);
-                }
-=======
         let fut = TimeLimitedFuture::new(PpollFuture::new(poll_items), timeout);
         let intable = intable(self.task, fut);
         let res = match intable.await? {
@@ -95,10 +86,7 @@
             TimeLimitedType::TimeOut => {
                 debug!("[sys_ppoll]: timeout");
                 return Ok(0);
->>>>>>> 814892b3
-            }
-        } else {
-            PpollFuture::new(poll_items).await
+            }
         };
 
         let res_len = res.len();
@@ -200,24 +188,11 @@
         drop(pcb);
 
         assert!(check_no_lock());
-<<<<<<< HEAD
-        let res = if let Some(timeout) = timeout {
-            match TimeLimitedFuture::new(PselectFuture::new(poll_items), Some(timeout)).await {
-                TimeLimitedType::Ok(res) => Some(res),
-                TimeLimitedType::TimeOut => {
-                    debug!("[sys_pselect6]: timeout");
-                    None
-                }
-            }
-        } else {
-            Some(PselectFuture::new(poll_items).await)
-=======
         let fut = TimeLimitedFuture::new(PselectFuture::new(poll_items), timeout);
         let intable = intable(self.task, fut);
         let res = match intable.await? {
             TimeLimitedType::Ok(res) => Some(res),
             TimeLimitedType::TimeOut => None,
->>>>>>> 814892b3
         };
 
         read_fds.as_mut().map(|fds| fds.clear());
