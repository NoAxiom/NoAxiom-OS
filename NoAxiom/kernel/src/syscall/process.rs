--- conflicted
+++ resolved
@@ -73,7 +73,6 @@
     }
 
     pub async fn sys_execve(&mut self, path: usize, argv: usize, envp: usize) -> SyscallResult {
-<<<<<<< HEAD
         let mut path = UserPtr::new(path).get_cstr();
         let mut args = Vec::new();
         let mut envs = Vec::new();
@@ -84,19 +83,14 @@
             args.push(String::from("busybox"));
             args.push(String::from("sh"));
         } else if path.ends_with("ls") || path.ends_with("sleep") {
-            path = String::from("/busybox");
+            path = String::from("/glibc/busybox");
             args.push(String::from("busybox"));
         }
-        envs.push(String::from("PATH=/"));
-        envs.push(String::from("LD_LIBRARY_PATH=/"));
+        envs.push(String::from("PATH=/glibc/"));
+        envs.push(String::from("LD_LIBRARY_PATH=/glibc/"));
 
         let file_path = if !path.starts_with('/') {
-            let cwd = self.task.cwd().clone().from_cd(&"..")?;
-=======
-        let path = UserPtr::new(path).get_cstr();
-        let path = if !path.starts_with('/') {
             let cwd = self.task.cwd();
->>>>>>> 3fd22f06
             debug!("[sys_exec] cwd: {:?}", cwd);
             cwd.from_cd(&path)?
         } else {
