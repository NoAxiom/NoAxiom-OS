use super::{Syscall, SyscallResult};
use crate::{
<<<<<<< HEAD
    include::info::Utsname,
    mm::user_ptr::UserPtr,
    sched::utils::yield_now,
    time::{
        gettime::{get_time_ms, get_time_us, get_timeval},
        time_val::{TimeSpec, TimeVal},
        tms::TMS,
    },
=======
    include::{
        info::{self, Utsname},
        time::{TimeSpec, TimeVal, TMS},
    },
    mm::user_ptr::UserPtr,
    sched::utils::yield_now,
    time::gettime::{get_time_ms, get_time_ns, get_time_us, get_timeval},
>>>>>>> e12ccb13
};

impl Syscall<'_> {
    /// yield current task
    pub async fn sys_yield(&self) -> SyscallResult {
        trace!("sys_yield");
        yield_now().await;
        Ok(0)
    }

    pub fn sys_times(tms: usize) -> SyscallResult {
        let tms = UserPtr::<TMS>::new(tms);
        let sec = get_time_us() as isize;
        let res = TMS {
            tms_utime: sec,
            tms_stime: sec,
            tms_cutime: sec,
            tms_cstime: sec,
        };
        tms.write(res);
        Ok(0)
    }

    pub fn sys_uname(buf: usize) -> SyscallResult {
        let buf = UserPtr::<Utsname>::new(buf);
        let res = Utsname::get();
        buf.write(res);
        Ok(0)
    }

    pub fn sys_gettimeofday(buf: usize) -> SyscallResult {
        if buf == 0 {
            return Ok(get_time_ms() as isize);
        }
        let buf = UserPtr::<TimeVal>::new(buf);
        let timeval = get_timeval();
        buf.write(timeval);
        Ok(0)
    }

    pub async fn sys_nanosleep(&self, buf: usize) -> SyscallResult {
        let buf = UserPtr::<TimeSpec>::new(buf);
        let time_spec = buf.read();
        self.task.sleep(time_spec.into_ticks()).await;
        Ok(0)
    }

    /// get a random number
    pub async fn sys_getrandom(&self, buf: usize, buflen: usize, _flags: usize) -> SyscallResult {
        info!("[sys_getrandom] buf: {:#x}, buflen: {}", buf, buflen);
        let user_ptr = UserPtr::<u8>::new(buf);
        let buf_slice = user_ptr.as_slice_mut_checked(buflen).await?;

        let mut remaining = buf_slice.len();
        let mut offset = 0;

        while remaining > 0 {
            let rand = get_time_ns(); // use time as rand
            let rand_bytes = rand.to_le_bytes();
            let chunk_size = remaining.min(4);
            buf_slice[offset..offset + chunk_size].copy_from_slice(&rand_bytes[..chunk_size]);
            remaining -= chunk_size;
            offset += chunk_size;
        }

        Ok(buflen as isize)
    }
}<|MERGE_RESOLUTION|>--- conflicted
+++ resolved
@@ -1,6 +1,5 @@
 use super::{Syscall, SyscallResult};
 use crate::{
-<<<<<<< HEAD
     include::info::Utsname,
     mm::user_ptr::UserPtr,
     sched::utils::yield_now,
@@ -9,15 +8,6 @@
         time_val::{TimeSpec, TimeVal},
         tms::TMS,
     },
-=======
-    include::{
-        info::{self, Utsname},
-        time::{TimeSpec, TimeVal, TMS},
-    },
-    mm::user_ptr::UserPtr,
-    sched::utils::yield_now,
-    time::gettime::{get_time_ms, get_time_ns, get_time_us, get_timeval},
->>>>>>> e12ccb13
 };
 
 impl Syscall<'_> {
