--- conflicted
+++ resolved
@@ -13,16 +13,8 @@
 
 use super::{interrupt::ext_int_handler, trap::set_kernel_trap_entry};
 use crate::{
-<<<<<<< HEAD
     config::fs::WAKE_NUM, constant::register::A0, cpu::get_hartid, fs::VIRTIO_BLOCK,
     platform::plic::PLIC, sched::utils::yield_now, syscall::syscall, task::Task,
-=======
-    constant::register::A0,
-    cpu::{current_cpu, get_hartid},
-    sched::utils::yield_now,
-    syscall::syscall,
-    task::Task,
->>>>>>> 48ae7f3e
 };
 
 /// kernel trap handler
@@ -33,7 +25,6 @@
     let sepc = sepc::read();
     match scause.cause() {
         Trap::Exception(exception) => match exception {
-<<<<<<< HEAD
             _ => panic!(
                 "hart: {}, kernel exception {:?} is unsupported, stval = {:#x}, sepc = {:#x}",
                 get_hartid(),
@@ -72,40 +63,6 @@
     //     stval,
     //     sepc,
     // );
-=======
-            Exception::StoreFault
-            | Exception::StorePageFault
-            | Exception::LoadFault
-            | Exception::LoadPageFault => {
-                error!(
-                    "KERNEL_TRAP: memory access denied!!! exception {:?} at {:#x}, stval = {:#x}",
-                    exception, sepc, stval
-                );
-                if let Some(task) = &current_cpu().task {
-                    task.exit();
-                }
-            }
-            _ => {
-                panic!(
-                    "KERNEL_TRAP: exception {:?} is unsupported, stval = {:#x}, error pc = {:#x}",
-                    exception, stval, sepc,
-                );
-            }
-        },
-        Trap::Interrupt(interrupt) => match interrupt {
-            Interrupt::SupervisorExternal => {
-                trace!("[KERNEL_TRAP] external interrupt");
-                ext_int_handler();
-            }
-            _ => {
-                panic!(
-                    "KERNEL_TRAP: interrupt {:?} is unsupported, stval = {:#x}, error pc = {:#x}",
-                    interrupt, stval, sepc,
-                );
-            }
-        },
-    }
->>>>>>> 48ae7f3e
 }
 
 /// user trap handler
