//! trap handler

use alloc::sync::Arc;

use plic::Mode;
use riscv::register::{
    scause::{self, Exception, Interrupt, Trap},
    sepc, stval,
};

<<<<<<< HEAD
use super::{interrupt::ext_int_handler, trap::set_kernel_trap_entry};
#[cfg(feature = "async_fs")]
use crate::driver::async_virtio_driver::virtio_mm::VIRTIO_BLOCK;
=======
use super::trap::set_kernel_trap_entry;
>>>>>>> 00e3a8bb
use crate::{
    config::fs::WAKE_NUM, constant::register::A0, cpu::get_hartid, platform::plic::PLIC,
    sched::utils::yield_now, syscall::syscall, task::Task,
};

fn ext_int_handler() {
    let plic = PLIC.get().unwrap();
    let irq = plic.claim(get_hartid() as u32, Mode::Supervisor);
    debug!("[SupervisorExternal] hart: {}, irq: {}", get_hartid(), irq);
    unsafe {
        VIRTIO_BLOCK
            .0
            .handle_interrupt()
            .expect("virtio handle interrupt error!")
    };
    VIRTIO_BLOCK.0.wake_ops.notify(WAKE_NUM);
    plic.complete(get_hartid() as u32, Mode::Supervisor, irq);
    debug!("[SupervisorExternal] plic complete done!");
}

/// kernel trap handler
#[no_mangle]
pub fn kernel_trap_handler() {
    let scause = scause::read();
    let stval = stval::read();
    let sepc = sepc::read();
    match scause.cause() {
        Trap::Exception(exception) => match exception {
            _ => panic!(
                "hart: {}, kernel exception {:?} is unsupported, stval = {:#x}, sepc = {:#x}",
                get_hartid(),
                scause.cause(),
                stval,
                sepc
            ),
        },
        Trap::Interrupt(interrupt) => match interrupt {
            Interrupt::SupervisorExternal => {
<<<<<<< HEAD
                #[cfg(feature = "async_fs")]
                {
                    let plic = PLIC.get().unwrap();
                    let irq = plic.claim(get_hartid() as u32, Mode::Supervisor);
                    debug!("[SupervisorExternal] hart: {}, irq: {}", get_hartid(), irq);
                    unsafe {
                        VIRTIO_BLOCK
                            .0
                            .handle_interrupt()
                            .expect("virtio handle interrupt error!")
                    };
                    VIRTIO_BLOCK.0.wake_ops.notify(WAKE_NUM);
                    plic.complete(get_hartid() as u32, Mode::Supervisor, irq);
                }
                #[cfg(not(feature = "async_fs"))]
                {
                    panic!(
                        "hart: {}, kernel SupervisorExternal interrupt is unsupported, stval = {:#x}, sepc = {:#x}",
                        get_hartid(),
                        stval,
                        sepc
                    )
                }
=======
                ext_int_handler();
>>>>>>> 00e3a8bb
            }
            _ => panic!(
                "hart: {}, kernel interrupt {:?} is unsupported, stval = {:#x}, sepc = {:#x}",
                get_hartid(),
                scause.cause(),
                stval,
                sepc
            ),
        },
    }
    // panic!(
    //     "kernel trap!!! trap {:?} is unsupported, stval = {:#x}, error pc =
    // {:#x}",     scause.cause(),
    //     stval,
    //     sepc,
    // );
}

/// user trap handler
#[no_mangle]
pub async fn user_trap_handler(task: &Arc<Task>) {
    trace!("[trap_handler] call trap handler");
    set_kernel_trap_entry();
    let mut cx = task.trap_context_mut();
    let scause = scause::read();
    let stval = stval::read();
    trace!(
        "[trap_handler] handle begin, scause: {:?}, stval: {:#x}",
        scause.cause(),
        stval
    );
    match scause.cause() {
        // syscall
        Trap::Exception(exception) => match exception {
            Exception::UserEnvCall => {
                cx.sepc += 4;
                trace!("[syscall] doing syscall");
                let result = syscall(task, cx).await;
                trace!("[syscall] done! result {:#x}", result);
                cx = task.trap_context_mut();
                cx.user_reg[A0] = result as usize;
            }
            _ => panic!(
                "hart: {}, exception {:?} is unsupported, stval = {:#x}, sepc = {:#x}",
                get_hartid(),
                scause.cause(),
                stval,
                cx.sepc
            ),
        },
        Trap::Interrupt(interrupt) => match interrupt {
            Interrupt::SupervisorTimer => {
                task.inc_prio();
                trace!(
                    "[SupervisorTimer] hart: {}, tid: {}",
                    get_hartid(),
                    task.tid(),
                );
                yield_now().await;
            }
            Interrupt::SupervisorExternal => {
                trace!(
                    "[SupervisorExternal] interrupted at hart: {}, tid: {}",
                    get_hartid(),
                    task.tid(),
                );
                ext_int_handler();
            }
            _ => panic!(
                "hart: {}, interrupt {:?} is unsupported, stval = {:#x}, sepc = {:#x}",
                get_hartid(),
                scause.cause(),
                stval,
                cx.sepc
            ),
        },
    }
}<|MERGE_RESOLUTION|>--- conflicted
+++ resolved
@@ -8,13 +8,9 @@
     sepc, stval,
 };
 
-<<<<<<< HEAD
 use super::{interrupt::ext_int_handler, trap::set_kernel_trap_entry};
 #[cfg(feature = "async_fs")]
 use crate::driver::async_virtio_driver::virtio_mm::VIRTIO_BLOCK;
-=======
-use super::trap::set_kernel_trap_entry;
->>>>>>> 00e3a8bb
 use crate::{
     config::fs::WAKE_NUM, constant::register::A0, cpu::get_hartid, platform::plic::PLIC,
     sched::utils::yield_now, syscall::syscall, task::Task,
@@ -53,7 +49,6 @@
         },
         Trap::Interrupt(interrupt) => match interrupt {
             Interrupt::SupervisorExternal => {
-<<<<<<< HEAD
                 #[cfg(feature = "async_fs")]
                 {
                     let plic = PLIC.get().unwrap();
@@ -77,9 +72,6 @@
                         sepc
                     )
                 }
-=======
-                ext_int_handler();
->>>>>>> 00e3a8bb
             }
             _ => panic!(
                 "hart: {}, kernel interrupt {:?} is unsupported, stval = {:#x}, sepc = {:#x}",
