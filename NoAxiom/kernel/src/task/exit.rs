use alloc::{sync::Arc, vec::Vec};

use super::Task;
use crate::{
    config::task::INIT_PROCESS_ID,
    include::signal::{
        sig_info::{SigCode, SigExtraInfo, SigInfo},
        sig_num::SigNum,
    },
    task::manager::TASK_MANAGER,
};

pub fn terminate_all_tasks() {
    todo!()
}
pub fn exit_handler(task: &Arc<Task>) {
    let tid = task.tid();
    let exit_code = task.exit_code();
    trace!(
        "[exit_hander] task {} enter the exit_handler with code {}",
        tid,
        exit_code
    );
<<<<<<< HEAD
    // if task.tid() == INIT_PROCESS_ID {
    //     error!("init_proc exited before its children!!!");
    //     let ch_tid: Vec<usize> = task.pcb().children.iter().map(|it| it.tid()).collect();
    //     error!("child info: {:?}", ch_tid)
    // }
=======
    // assert!(task.tid() != INIT_PROCESS_ID);
>>>>>>> 82444321
    if !task.is_group_leader() {
        // thread resources clean up
        task.thread_group.lock().remove(task.tid());
        TASK_MANAGER.remove(task.tid());
    } else {
        // process resources clean up
        let mut pcb = task.pcb();

        // clear all children
        if !pcb.children.is_empty() {
            for child in pcb.children.iter() {
                // let init_proc take over the child
                let init_proc = TASK_MANAGER.get_init_proc();
                child.pcb().parent = Some(Arc::downgrade(&init_proc));
                init_proc.pcb().children.push(child.clone());
            }
            pcb.children.clear();
        }

        // send SIGCHLD to parent
        if let Some(process) = pcb.parent.clone() {
            let parent = process.upgrade().unwrap();
            let signo: i32 = SigNum::SIGCHLD.into();
            let siginfo = SigInfo {
                signo,
                code: SigCode::User,
                errno: 0,
                extra_info: SigExtraInfo::Extend {
                    si_pid: task.tgid() as u32,
                    si_status: Some(exit_code),
                    si_utime: None,
                    si_stime: None,
                },
            };
            parent.proc_recv_siginfo(siginfo);
        }
        drop(pcb);
    }
    info!(
        "[exit_hander] task {} exited successfully, exit_code: {}, strong_count: {}",
        task.tid(),
        task.exit_code(),
        Arc::strong_count(task)
    );
}<|MERGE_RESOLUTION|>--- conflicted
+++ resolved
@@ -21,15 +21,11 @@
         tid,
         exit_code
     );
-<<<<<<< HEAD
-    // if task.tid() == INIT_PROCESS_ID {
-    //     error!("init_proc exited before its children!!!");
-    //     let ch_tid: Vec<usize> = task.pcb().children.iter().map(|it| it.tid()).collect();
-    //     error!("child info: {:?}", ch_tid)
-    // }
-=======
-    // assert!(task.tid() != INIT_PROCESS_ID);
->>>>>>> 82444321
+    if task.tid() == INIT_PROCESS_ID {
+        error!("init_proc exited before its children!!!");
+        let ch_tid: Vec<usize> = task.pcb().children.iter().map(|it| it.tid()).collect();
+        error!("child info: {:?}", ch_tid)
+    }
     if !task.is_group_leader() {
         // thread resources clean up
         task.thread_group.lock().remove(task.tid());
