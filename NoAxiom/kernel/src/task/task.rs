//! # Task

<<<<<<< HEAD
use alloc::{
    sync::{Arc, Weak},
    vec::Vec,
};
=======
use alloc::{string::ToString, sync::Arc};
>>>>>>> fca511af
use core::sync::atomic::{AtomicIsize, Ordering};

use super::taskid::TidTracer;
use crate::{
    fs::inode::Inode,
    mm::memory_set::MemorySet,
    nix::clone_flags::CloneFlags,
    sync::{cell::SyncUnsafeCell, mutex::SpinMutex},
    task::taskid::tid_alloc,
    trap::TrapContext,
};

#[derive(Debug, PartialEq, Clone, Copy)]
pub enum TaskStatus {
    Ready,
    Running,
    Zombie,
}

/// process resources info
pub struct ProcessInfo {
    /// children tasks, holds lifetime
    children: Vec<Arc<Task>>,

    /// parent task, weak ptr
    parent: Option<Weak<Task>>,
}

/// thread resources info
pub struct ThreadInfo {
    /// trap context,
    /// contains stack ptr, registers, etc.
    pub trap_context: TrapContext,
}

/// task control block for a coroutine,
/// a.k.a thread in current project structure
pub struct Task {
    /// task identifier, contains thread_id and process_id
    tid: TidTracer,

    /// task group identifier
    tgid: Arc<usize>,

    /// process control block ptr,
    /// also belongs to other threads
    process: Arc<SpinMutex<ProcessInfo>>,

    /// memory set for task
    /// it's a process resource as well
    memory_set: Arc<SpinMutex<MemorySet>>,

    /// thread control block ptr
    thread: SyncUnsafeCell<ThreadInfo>,

    /// task status: ready / running / zombie
    status: SyncUnsafeCell<TaskStatus>,

    /// priority for schedule
    pub prio: Arc<SyncUnsafeCell<isize>>,

    /// task exit code
    exit_code: AtomicIsize,
<<<<<<< HEAD
=======
    // /// file descriptor
    // fd: Arc<SpinMutex<FdTable>>,
>>>>>>> fca511af
}

/// user tasks
/// - usage: wrap it in Arc<Task>
#[allow(unused)]
impl Task {
    /// tid
    #[inline(always)]
    pub fn tid(&self) -> usize {
        self.tid.0
    }
    #[inline(always)]
    pub fn tgid(&self) -> usize {
        *self.tgid
    }
    #[inline(always)]
    pub fn is_leader(&self) -> bool {
        self.tid.0 == *self.tgid
    }

    /// status
    #[inline(always)]
    pub fn status(&self) -> &TaskStatus {
        unsafe { &(*self.status.get()) }
    }
    #[inline(always)]
    pub fn status_mut(&self) -> &mut TaskStatus {
        unsafe { &mut (*self.status.get()) }
    }
    #[inline(always)]
    pub fn set_status(&self, status: TaskStatus) {
        *self.status_mut() = status;
    }
    #[inline(always)]
    pub fn is_zombie(&self) -> bool {
        *self.status() == TaskStatus::Zombie
    }
    #[inline(always)]
    pub fn is_running(&self) -> bool {
        *self.status() == TaskStatus::Running
    }
    #[inline(always)]
    pub fn is_ready(&self) -> bool {
        *self.status() == TaskStatus::Ready
    }

    /// exit code
    #[inline(always)]
    pub fn exit_code(&self) -> isize {
        self.exit_code.load(Ordering::Relaxed)
    }
    #[inline(always)]
    pub fn set_exit_code(&self, exit_code: isize) {
        self.exit_code.store(exit_code, Ordering::Relaxed);
    }

    /// prio
    #[inline(always)]
    pub fn prio(&self) -> &isize {
        unsafe { &(*self.prio.get()) }
    }
    #[inline(always)]
    pub fn set_prio(&self, prio: isize) {
        unsafe { *self.prio.get() = prio };
    }
    #[inline(always)]
    pub fn inc_prio(&self) {
        unsafe { *self.prio.get() += 1 };
    }

    /// thread info
    #[inline(always)]
    pub fn thread(&self) -> &ThreadInfo {
        unsafe { &(*self.thread.get()) }
    }
    #[inline(always)]
    pub fn thread_mut(&self) -> &mut ThreadInfo {
        unsafe { &mut (*self.thread.get()) }
    }

    /// memory set
    #[inline(always)]
    pub unsafe fn memory_activate(&self) {
        unsafe { self.memory_set.lock().activate() };
    }
    #[inline(always)]
    pub fn token(&self) -> usize {
        self.memory_set.lock().token()
    }

    /// trap context
    #[inline(always)]
    pub fn trap_context(&self) -> &TrapContext {
        &self.thread().trap_context
    }
    #[inline(always)]
    pub fn trap_context_mut(&self) -> &mut TrapContext {
        &mut self.thread_mut().trap_context
    }
    #[inline(always)]
    pub fn set_trap_context(&self, trap_context: TrapContext) {
        self.thread_mut().trap_context = trap_context;
    }

    /// create new process from elf
<<<<<<< HEAD
    /// only used in init_proc spawn
    pub async fn new_process(app_id: usize) -> Arc<Self> {
        // load elf data
=======
    pub async fn new_process() -> Arc<Self> {
>>>>>>> fca511af
        trace!("[kernel] spawn new process from elf");
        let elf_file = Arc::new(Inode::from("initprocess".to_string())); // todo: now is read from static memory
        let elf_memory_info = MemorySet::load_from_elf(elf_file).await;
        let memory_set = elf_memory_info.memory_set;
        let elf_entry = elf_memory_info.elf_entry;
        let user_sp = elf_memory_info.user_sp;
        trace!("[kernel] succeed to load elf data");
        // identifier
        let tid = tid_alloc();
        let tgid = Arc::new(tid.0);
        // create task
        let task = Arc::new(Self {
            tid,
            tgid,
            process: Arc::new(SpinMutex::new(ProcessInfo {
                children: Vec::new(),
                parent: None,
            })),
            memory_set: Arc::new(SpinMutex::new(memory_set)),
            thread: SyncUnsafeCell::new(ThreadInfo {
                trap_context: TrapContext::app_init_cx(elf_entry, user_sp),
            }),
            status: SyncUnsafeCell::new(TaskStatus::Ready),
            exit_code: AtomicIsize::new(0),
            prio: Arc::new(SyncUnsafeCell::new(0)),
        });
        info!("[spawn] new task spawn complete, tid {}", task.tid.0);
        task
    }

    /// fork
    pub fn fork(&self, flags: CloneFlags) -> Arc<Self> {
        // memory set clone
        let memory_set = if flags.contains(CloneFlags::VM) {
            self.memory_set.clone()
        } else {
            Arc::new(SpinMutex::new(self.memory_set.lock().clone_cow()))
        };

        // TODO: fd table
        // let fd = if flags.contains(CloneFlags::FILES) {
        // self.fd_table.clone()
        // } else {
        // self.fd_table.clone_cow()
        // };

        if flags.contains(CloneFlags::THREAD) {
            // fork as a new thread
            let task = Arc::new(Self {
                tid: tid_alloc(),
                tgid: self.tgid.clone(),
                process: self.process.clone(),
                memory_set,
                thread: SyncUnsafeCell::new(ThreadInfo {
                    trap_context: self.trap_context().clone(),
                }),
                status: SyncUnsafeCell::new(TaskStatus::Ready),
                exit_code: AtomicIsize::new(0),
                prio: self.prio.clone(),
            });
            task
        } else {
            // fork as a new process
            todo!()
        }
    }

    /// exit current task
    pub fn exit(&self) {
        self.set_status(TaskStatus::Zombie);
    }
}<|MERGE_RESOLUTION|>--- conflicted
+++ resolved
@@ -1,13 +1,9 @@
 //! # Task
 
-<<<<<<< HEAD
 use alloc::{
-    sync::{Arc, Weak},
+    {string::ToString, sync::{Arc, Weak},
     vec::Vec,
-};
-=======
-use alloc::{string::ToString, sync::Arc};
->>>>>>> fca511af
+}};
 use core::sync::atomic::{AtomicIsize, Ordering};
 
 use super::taskid::TidTracer;
@@ -71,11 +67,9 @@
 
     /// task exit code
     exit_code: AtomicIsize,
-<<<<<<< HEAD
-=======
+
     // /// file descriptor
     // fd: Arc<SpinMutex<FdTable>>,
->>>>>>> fca511af
 }
 
 /// user tasks
@@ -181,13 +175,7 @@
     }
 
     /// create new process from elf
-<<<<<<< HEAD
-    /// only used in init_proc spawn
     pub async fn new_process(app_id: usize) -> Arc<Self> {
-        // load elf data
-=======
-    pub async fn new_process() -> Arc<Self> {
->>>>>>> fca511af
         trace!("[kernel] spawn new process from elf");
         let elf_file = Arc::new(Inode::from("initprocess".to_string())); // todo: now is read from static memory
         let elf_memory_info = MemorySet::load_from_elf(elf_file).await;
