--- conflicted
+++ resolved
@@ -202,15 +202,8 @@
                 children: Vec::new(),
                 parent: None,
             })),
-<<<<<<< HEAD
-            memory_set: Arc::new(SpinMutex::new(memory_set)),
+            memory_set: Arc::new(SpinLock::new(memory_set)),
             trap_cx: SyncUnsafeCell::new(TrapContext::app_init_cx(elf_entry, user_sp)),
-=======
-            memory_set: Arc::new(SpinLock::new(memory_set)),
-            thread: SyncUnsafeCell::new(ThreadInfo {
-                trap_context: TrapContext::app_init_cx(elf_entry, user_sp),
-            }),
->>>>>>> dc84a1f2
             status: SyncUnsafeCell::new(TaskStatus::Ready),
             exit_code: AtomicIsize::new(0),
             sched_entity: SchedEntity::new_bare(),
