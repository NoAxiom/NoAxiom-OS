[package]
name = "arch"
version = "0.1.0"
edition = "2021"

[dependencies]
log = { workspace = true }
config = { workspace = true }
bitflags = { workspace = true }
page_table_entry = "0.4"
bit_field = "0.10"
<<<<<<< HEAD
virtio-drivers = "0.7.5"
=======
spin = "0.9"
>>>>>>> f764ad83

[target.'cfg(target_arch = "riscv64")'.dependencies]
riscv = { version = "0.11" }
sbi-rt = { version = "0.0.3", features = ["legacy"] }

[target.'cfg(target_arch = "loongarch64")'.dependencies]
rlibc = "1.0.0"
volatile = "0.4.6"
loongArch64 = "0.2.4"
polyhal = { git = "https://github.com/Byte-OS/polyhal.git", features = [
    "graphic",
    "logger",
] }
devices = { git = "https://github.com/Byte-OS/devices.git" }
fdt = { git = "https://github.com/repnop/fdt" }<|MERGE_RESOLUTION|>--- conflicted
+++ resolved
@@ -9,11 +9,8 @@
 bitflags = { workspace = true }
 page_table_entry = "0.4"
 bit_field = "0.10"
-<<<<<<< HEAD
 virtio-drivers = "0.7.5"
-=======
 spin = "0.9"
->>>>>>> f764ad83
 
 [target.'cfg(target_arch = "riscv64")'.dependencies]
 riscv = { version = "0.11" }
