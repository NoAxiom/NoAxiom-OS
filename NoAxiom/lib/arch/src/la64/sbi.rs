<<<<<<< HEAD
use config::mm::KERNEL_STACK_SIZE;
use loongArch64::ipi::{csr_mail_send, send_ipi_single};

use super::LA64;
use crate::{la64::boot::BOOT_STACK, ArchSbi};
=======
use super::{
    poly::console::{getchar, putchar},
    LA64,
};
use crate::ArchSbi;
>>>>>>> 3401661d

impl ArchSbi for LA64 {
    fn console_getchar() -> usize {
        getchar() as usize
    }
    fn console_putchar(c: usize) {
        putchar(c as u8);
    }
    fn hart_start(hartid: usize, start_addr: usize) {
        let sp_addr = &BOOT_STACK as *const _ as usize + KERNEL_STACK_SIZE * hartid;
        csr_mail_send(start_addr as _, hartid, 0);
        csr_mail_send(sp_addr as _, hartid, 1);
        send_ipi_single(1, 1);
    }
    fn shutdown() -> ! {
        unimplemented!()
    }
    fn send_ipi(_hartid: usize) {
        unimplemented!()
    }
    fn clear_ipi() {
        unimplemented!()
    }
}<|MERGE_RESOLUTION|>--- conflicted
+++ resolved
@@ -1,16 +1,13 @@
-<<<<<<< HEAD
 use config::mm::KERNEL_STACK_SIZE;
 use loongArch64::ipi::{csr_mail_send, send_ipi_single};
 
 use super::LA64;
 use crate::{la64::boot::BOOT_STACK, ArchSbi};
-=======
 use super::{
     poly::console::{getchar, putchar},
     LA64,
 };
 use crate::ArchSbi;
->>>>>>> 3401661d
 
 impl ArchSbi for LA64 {
     fn console_getchar() -> usize {
