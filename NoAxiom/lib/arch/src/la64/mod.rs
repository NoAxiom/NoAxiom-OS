--- conflicted
+++ resolved
@@ -3,13 +3,8 @@
 mod context;
 mod interrupt;
 mod memory;
-<<<<<<< HEAD
-mod other;
 mod platform;
 pub mod poly;
-=======
-mod poly;
->>>>>>> f764ad83
 mod sbi;
 mod time;
 mod tlb;
