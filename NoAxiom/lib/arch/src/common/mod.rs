--- conflicted
+++ resolved
@@ -3,11 +3,7 @@
 mod full;
 mod interrupt;
 mod memory;
-<<<<<<< HEAD
-mod other;
 mod platform;
-=======
->>>>>>> f764ad83
 mod sbi;
 mod time;
 mod trap;
@@ -17,11 +13,7 @@
 pub use full::*;
 pub use interrupt::*;
 pub use memory::*;
-<<<<<<< HEAD
-pub use other::*;
 pub use platform::*;
-=======
->>>>>>> f764ad83
 pub use sbi::*;
 pub use time::*;
 pub use trap::*;