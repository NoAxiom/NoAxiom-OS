--- conflicted
+++ resolved
@@ -3,11 +3,7 @@
 mod context;
 mod interrupt;
 mod memory;
-<<<<<<< HEAD
-mod other;
 mod platform;
-=======
->>>>>>> f764ad83
 mod sbi;
 mod time;
 mod trap;
